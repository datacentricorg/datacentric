﻿/*
Copyright (C) 2015-present The DotCpp Authors.

This file is part of .C++, a native C++ implementation of
popular .NET class library APIs developed to facilitate
code reuse between C# and C++.

    http://github.com/dotcpp/dotcpp (source)
    http://dotcpp.org (documentation)

Licensed under the Apache License, Version 2.0 (the "License");
you may not use this file except in compliance with the License.
You may obtain a copy of the License at

   http://www.apache.org/licenses/LICENSE-2.0

Unless required by applicable law or agreed to in writing, software
distributed under the License is distributed on an "AS IS" BASIS,
WITHOUT WARRANTIES OR CONDITIONS OF ANY KIND, either express or implied.
See the License for the specific language governing permissions and
limitations under the License.
*/

#pragma once

// Supports compilation into Windows DLL
#ifndef DOT_IMPLEMENT
#   if defined(_WIN32) && !defined(__MINGW32__)
#       define DOT_IMPLEMENT __declspec(dllexport)
#       define DOT_DECLARE __declspec(dllimport)
#   else
#       define DOT_IMPLEMENT
#       define DOT_DECLARE
#   endif
#endif

// Avoid problems with macros min/max on windows(windows.h)
#define NOMINMAX

#ifdef WIN32
    // Disable compiler warning about DLL export for STL types
#   pragma warning(disable : 4251)
    // Disable compiler warning about non dll-interface class used as base for dll-interface class
#   pragma warning(disable : 4275)
    // Disable compiler warning about conversion from size_t to int
#   pragma warning(disable : 4267)
#endif

// Standard STL includes
#include <string>
#include <vector>
#include <set>
#include <memory>
#include <limits>
#include <stdexcept>
#include <map>
#include <iostream>
#include <fstream>
#include <sstream>
#include <iomanip>
#include <algorithm>
<<<<<<< HEAD
#include <atomic>
=======
#include <atomic>
>>>>>>> 540d12af
<|MERGE_RESOLUTION|>--- conflicted
+++ resolved
@@ -59,8 +59,4 @@
 #include <sstream>
 #include <iomanip>
 #include <algorithm>
-<<<<<<< HEAD
-#include <atomic>
-=======
-#include <atomic>
->>>>>>> 540d12af
+#include <atomic>