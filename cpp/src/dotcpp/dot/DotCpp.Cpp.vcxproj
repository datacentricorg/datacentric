--- conflicted
+++ resolved
@@ -35,10 +35,6 @@
     <ClInclude Include="detail\const_string_base.hpp" />
     <ClInclude Include="detail\enum_macro.hpp" />
     <ClInclude Include="detail\macro.hpp" />
-<<<<<<< HEAD
-    <ClInclude Include="detail\object_iterator.hpp" />
-=======
->>>>>>> 540d12af
     <ClInclude Include="detail\reference_counter.hpp" />
     <ClInclude Include="detail\reflection_macro.hpp" />
     <ClInclude Include="detail\struct_wrapper.hpp" />
