--- conflicted
+++ resolved
@@ -66,16 +66,7 @@
         ///
         /// This constructor is private. Use make_array(...) function instead.
         /// </summary>
-<<<<<<< HEAD
-        explicit Array1DImpl(std::vector<T>&& obj) : base(obj) {}
-
-    public: // PROPERTIES
-
-        /// <summary>The number of items contained in the list.</summary>
-        virtual int getCount() override { return this->size(); }
-=======
         explicit array_impl(std::vector<T>&& obj) : base(obj) {}
->>>>>>> 540d12af
 
     public: // METHODS
 
