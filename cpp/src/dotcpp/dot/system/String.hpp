--- conflicted
+++ resolved
@@ -46,21 +46,8 @@
     {
         typedef string_impl self;
         typedef detail::const_string_base base;
-<<<<<<< HEAD
-        friend String new_String(const std::string& rhs);
-        friend String new_String(const char* rhs);
-
-    public: // PROPERTIES
-
-        /// <summary>Gets the number of characters in the current System.String object.</summary>
-        int getLength()
-        {
-            return this->GetLength();
-        }
-=======
         friend string make_string(const std::string& rhs);
         friend string make_string(const char* rhs);
->>>>>>> 540d12af
 
     public: // CONSTRUCTORS
 
@@ -294,10 +281,6 @@
     /// <summary>Helper class for fmt::format arguments conversion</summary>
     template <class T>
     struct format_forward {
-<<<<<<< HEAD
-
-=======
->>>>>>> 540d12af
         static inline auto convert(const T& t) { return t; }
     };
 
