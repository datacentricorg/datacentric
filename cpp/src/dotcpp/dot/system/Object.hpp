﻿/*
Copyright (C) 2015-present The DotCpp Authors.

This file is part of .C++, a native C++ implementation of
popular .NET class library APIs developed to facilitate
code reuse between C# and C++.

    http://github.com/dotcpp/dotcpp (source)
    http://dotcpp.org (documentation)

Licensed under the Apache License, Version 2.0 (the "License");
you may not use this file except in compliance with the License.
You may obtain a copy of the License at

   http://www.apache.org/licenses/LICENSE-2.0

Unless required by applicable law or agreed to in writing, software
distributed under the License is distributed on an "AS IS" BASIS,
WITHOUT WARRANTIES OR CONDITIONS OF ANY KIND, either express or implied.
See the License for the specific language governing permissions and
limitations under the License.
*/

#pragma once

#include <dot/declare.hpp>
#include <dot/system/ptr.hpp>
#include <dot/system/objectimpl.hpp>
#include <dot/system/Exception.hpp>
#include <dot/system/string.hpp>

namespace dot
{
    template <class T> class nullable;
    class local_minute;
    class local_time;
    class local_date;
    class local_date_time;

    template <class T>
    class StructWrapperImpl;
    template <class T>
    using StructWrapper = ptr<StructWrapperImpl<T>>;

    template <class T>
    type_t typeof();


    namespace detail
    {
        template<class W, class T>
        class inherit_to_string;
        template<class W, class T>
        class inherit_get_hashcode;
        template<class W, class T>
        class inherit_equals;
    }

    /// <summary>Adds support for boxing value types to ptr(object_impl).</summary>
    class DOT_CLASS object : public ptr<object_impl>
    {
        typedef ptr<object_impl> base;

    public: // CONSTRUCTORS

        /// <summary>
        /// Default constructor to create untyped object.
        ///
        /// This constructor is used, among other things,
        /// as argument to lock(...) to provide thread safety.
        /// </summary>
        object() = default;

        /// <summary>Construct object from nullptr.</summary>
        object(nullptr_t);

        /// <summary>Construct object from ptr(object_impl).</summary>
        object(const ptr<object_impl>& p);

        /// <summary>Construct object from ptr(T).</summary>
        template <class T>
        object(const ptr<T>& p) : base(p) {}

        /// <summary>Construct object from object_impl pointer.</summary>
        object(object_impl* value);

        /// <summary>Construct object from string.</summary>
        object(const string& value);

        /// <summary>Construct object from const string.</summary>
        object(const char* value);

        /// <summary>Construct object from bool by boxing.</summary>
        object(bool value);

        /// <summary>Construct object from double by boxing.</summary>
        object(double value);

        /// <summary>Construct object from int by boxing.</summary>
        object(int value);

        /// <summary>Construct object from int by boxing.</summary>
        object(int64_t value);

        /// <summary>Construct object from char by boxing.</summary>
        object(char value);

        /// <summary>Construct object from nullable by boxing.</summary>
        template <class T>
<<<<<<< HEAD
        Object(const Nullable<T>& value) { if (value.getHasValue()) *this = value.getValue(); }
=======
        object(const nullable<T>& value) { if (value.has_value()) *this = value.value(); }
>>>>>>> 540d12af

        /// <summary>Construct object from local_minute by boxing.</summary>
        object(const local_minute & value);

        /// <summary>Construct object from local_time by boxing.</summary>
        object(const local_time& value);

        /// <summary>Construct object from local_date by boxing.</summary>
        object(const local_date& value);

        /// <summary>Construct object from local_date_time by boxing.</summary>
        object(const local_date_time& value);

<<<<<<< HEAD
        /// <summary>Construct Object from struct wrapper, boxing the value if necessary.</summary>
        template <typename T>
        Object(StructWrapper<T> value) : base(value) {}

        /// <summary>Construct Object from tuple, boxing the value if necessary.</summary>
=======
        /// <summary>Construct object from struct wrapper, boxing the value if necessary.</summary>
        template <typename T>
        object(StructWrapper<T> value) : base(value) {}

        /// <summary>Construct object from tuple, boxing the value if necessary.</summary>
>>>>>>> 540d12af
        template <typename ... T>
        object(const std::tuple<T...> & value) : object(new StructWrapperImpl<std::tuple<T...>>(value)) {}

    public: // OPERATORS

        /// <summary>Forward to operator in type ptr(T).</summary>
        bool operator==(nullptr_t) const;

        /// <summary>Forward to operator in type ptr(T).</summary>
        bool operator!=(nullptr_t) const;

        /// <summary>Assign nullptr to object.</summary>
        object& operator=(nullptr_t);

        /// <summary>Assign ptr(T) to object.</summary>
        object& operator=(const ptr<object_impl>& p);

        /// <summary>Assign string to object by boxing.</summary>
        object& operator=(const string& value);

        /// <summary>Assign const string to object by boxing.</summary>
        object& operator=(const char* value);

        /// <summary>Assign bool to object by boxing.</summary>
        object& operator=(bool value);

        /// <summary>Assign double to object by boxing.</summary>
        object& operator=(double value);

        /// <summary>Assign int to object by boxing.</summary>
        object& operator=(int value);

        /// <summary>Assign long to object by boxing.</summary>
        object& operator=(int64_t value);

        /// <summary>Assign char to object by boxing.</summary>
        object& operator=(char value);

        /// <summary>Assign StructWrapper to object by boxing.</summary>
        template <class T>
        object& operator=(const StructWrapper<T>& value) { base::operator=(value); return *this; }

        /// <summary>Assign tuple to object by boxing.</summary>
        template <typename ... T>
        object& operator=(const std::tuple<T...> & value) { base::operator=(new StructWrapperImpl<std::tuple<T...>>(value)); return *this; }

        /// <summary>Assign nullable to object by boxing.</summary>
        template <class T>
        object& operator=(const nullable<T>& value) { if (value.has_value()) *this = value.value(); else *this = nullptr; return *this; }

        /// <summary>Assign local_minute to object by boxing.</summary>
        object& operator=(const local_minute& value);

        /// <summary>Assign local_time to object by boxing.</summary>
        object& operator=(const local_time& value);

        /// <summary>Assign local_date to object by boxing.</summary>
        object& operator=(const local_date& value);

        /// <summary>Assign local_date_time to object by boxing.</summary>
        object& operator=(const local_date_time& value);

        /// <summary>Convert object to bool by unboxing. Error if object does is not a boxed double.</summary>
        operator bool() const;

        /// <summary>Convert object to double by unboxing. Error if object does is not a boxed double.</summary>
        operator double() const;

        /// <summary>Convert object to int by unboxing. Error if object does is not a boxed int.</summary>
        operator int() const;

        /// <summary>Convert object to long by unboxing. Error if object does is not a boxed long.</summary>
        operator int64_t() const;

        /// <summary>Convert object to char by unboxing. Error if object does is not a boxed long.</summary>
        operator char() const;

        /// <summary>Convert object to local_minute by unboxing. Error if object does is not a boxed local_minute.</summary>
        operator local_minute() const;

        /// <summary>Convert object to local_time by unboxing. Error if object does is not a boxed local_time.</summary>
        operator local_time() const;

        /// <summary>Convert object to local_date by unboxing. Error if object does is not a boxed local_date.</summary>
        operator local_date() const;

        /// <summary>Convert object to local_date_time by unboxing. Error if object does is not a boxed local_date_time.</summary>
        operator local_date_time() const;

        /// <summary>Convert object to StructWrapper by unboxing. Error if object does is not a boxed T.</summary>
        template <class T>
        operator StructWrapper<T>() const { return this->as<StructWrapper<T>>(); }

        /// <summary>Convert object to tuple by unboxing. Error if object does is not a boxed T.</summary>
        template <class ... T>
        operator std::tuple<T...>() const { return *this->as<StructWrapper<std::tuple<T...>>>(); }

        bool operator ==(object rhs) const { throw new_Exception("Not implemented"); return false; }

    public: // STATIC

        /// <summary>Determines whether the specified System.object instances are the same instance.</summary>
        static bool ReferenceEquals(object objA, object objB);
    };

    /// <summary>Initializes a new instance of object.</summary>
    inline object new_object() { return object(new object_impl); }

}

#include <dot/detail/struct_wrapper.hpp>

namespace dot
{
    /// <summary>Wraps struct into object.</summary>
    template <class T>
    class StructWrapperImpl
        : public virtual object_impl
        , public T
        , public detail::inherit_to_string<StructWrapperImpl<T>, T>
        , public detail::inherit_get_hashcode<StructWrapperImpl<T>, T>
        , public detail::inherit_equals<StructWrapperImpl<T>, T>
    {
    public:
        StructWrapperImpl(const T& value) : T(value) {}

    public:
        static type_t typeof()
        {
            return ::dot::typeof<T>();
        }

        virtual type_t type() override
        {
            return typeof();
        }

        virtual string to_string() override { return detail::inherit_to_string<StructWrapperImpl<T>, T>::to_string(); }

        virtual size_t hash_code() override { return detail::inherit_get_hashcode<StructWrapperImpl<T>, T>::hash_code(); }

        bool equals(object obj) override { return detail::inherit_equals<StructWrapperImpl<T>, T>::equals(obj); }
    };
}

namespace std
{
    /// <summary>Implements hash struct used by STL unordered_map for object.</summary>
    template <>
    struct hash<dot::object> : public hash<dot::ptr<dot::object_impl>>
    {};

    /// <summary>Implements equal_to struct used by STL unordered_map for object.</summary>
    template <>
    struct equal_to<dot::object> : public equal_to<dot::ptr<dot::object_impl>>
    {};
}<|MERGE_RESOLUTION|>--- conflicted
+++ resolved
@@ -107,11 +107,7 @@
 
         /// <summary>Construct object from nullable by boxing.</summary>
         template <class T>
-<<<<<<< HEAD
-        Object(const Nullable<T>& value) { if (value.getHasValue()) *this = value.getValue(); }
-=======
         object(const nullable<T>& value) { if (value.has_value()) *this = value.value(); }
->>>>>>> 540d12af
 
         /// <summary>Construct object from local_minute by boxing.</summary>
         object(const local_minute & value);
@@ -125,19 +121,11 @@
         /// <summary>Construct object from local_date_time by boxing.</summary>
         object(const local_date_time& value);
 
-<<<<<<< HEAD
-        /// <summary>Construct Object from struct wrapper, boxing the value if necessary.</summary>
-        template <typename T>
-        Object(StructWrapper<T> value) : base(value) {}
-
-        /// <summary>Construct Object from tuple, boxing the value if necessary.</summary>
-=======
         /// <summary>Construct object from struct wrapper, boxing the value if necessary.</summary>
         template <typename T>
         object(StructWrapper<T> value) : base(value) {}
 
         /// <summary>Construct object from tuple, boxing the value if necessary.</summary>
->>>>>>> 540d12af
         template <typename ... T>
         object(const std::tuple<T...> & value) : object(new StructWrapperImpl<std::tuple<T...>>(value)) {}
 
