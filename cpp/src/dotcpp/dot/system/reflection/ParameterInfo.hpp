/*
Copyright (C) 2015-present The DotCpp Authors.

This file is part of .C++, a native C++ implementation of
popular .NET class library APIs developed to facilitate
code reuse between C# and C++.

    http://github.com/dotcpp/dotcpp (source)
    http://dotcpp.org (documentation)

Licensed under the Apache License, Version 2.0 (the "License");
you may not use this file except in compliance with the License.
You may obtain a copy of the License at

   http://www.apache.org/licenses/LICENSE-2.0

Unless required by applicable law or agreed to in writing, software
distributed under the License is distributed on an "AS IS" BASIS,
WITHOUT WARRANTIES OR CONDITIONS OF ANY KIND, either express or implied.
See the License for the specific language governing permissions and
limitations under the License.
*/

#pragma once

#include <dot/system/reflection/MemberInfo.hpp>

namespace dot
{
    class ParameterInfoImpl; using ParameterInfo = ptr<ParameterInfoImpl>;

    /// <summary>
    /// Discovers the attributes of a parameter and provides access to parameter metadata.
    /// </summary>
    class ParameterInfoImpl : public virtual object_impl
    {
        friend ParameterInfo new_ParameterInfo(string , type_t, int);

        typedef ParameterInfoImpl self;

    public: // METHODS

        /// <summary>Gets the type of this parameter.</summary>
<<<<<<< HEAD
        Type ParameterType;

        /// <summary>Gets the name of this parameter.</summary>
        String Name;

        /// <summary>Gets the zero-based position of the parameter in the formal parameter list.</summary>
        int Position;
=======
        type_t ParameterType; // TODO - convert to method

        /// <summary>Gets the name of this parameter.</summary>
        string Name;  // TODO - convert to method

        /// <summary>Gets the zero-based position of the parameter in the formal parameter list.</summary>
        int Position;  // TODO - convert to method
>>>>>>> 540d12af

    private: // CONSTRUCTORS

        /// <summary>
        /// Create from parameter name, parameter type, and parameter position.
        ///
        /// This constructor is private. Use new_ParameterInfo(...)
        /// function with matching signature instead.
        /// </summary>
        ParameterInfoImpl(string name, type_t parameter_type, int position)
        {
<<<<<<< HEAD
            ParameterType = parameterType;
=======
            ParameterType = parameter_type;
>>>>>>> 540d12af
            Name = name;
            Position = position;
        }
    };

    /// <summary>
    /// Create from parameter name, parameter type, and parameter position.
    /// </summary>
    inline ParameterInfo new_ParameterInfo(string name, type_t parameterType, int position)
    {
        return new ParameterInfoImpl(name, parameterType, position);
    }
}<|MERGE_RESOLUTION|>--- conflicted
+++ resolved
@@ -41,15 +41,6 @@
     public: // METHODS
 
         /// <summary>Gets the type of this parameter.</summary>
-<<<<<<< HEAD
-        Type ParameterType;
-
-        /// <summary>Gets the name of this parameter.</summary>
-        String Name;
-
-        /// <summary>Gets the zero-based position of the parameter in the formal parameter list.</summary>
-        int Position;
-=======
         type_t ParameterType; // TODO - convert to method
 
         /// <summary>Gets the name of this parameter.</summary>
@@ -57,7 +48,6 @@
 
         /// <summary>Gets the zero-based position of the parameter in the formal parameter list.</summary>
         int Position;  // TODO - convert to method
->>>>>>> 540d12af
 
     private: // CONSTRUCTORS
 
@@ -69,11 +59,7 @@
         /// </summary>
         ParameterInfoImpl(string name, type_t parameter_type, int position)
         {
-<<<<<<< HEAD
-            ParameterType = parameterType;
-=======
             ParameterType = parameter_type;
->>>>>>> 540d12af
             Name = name;
             Position = position;
         }
