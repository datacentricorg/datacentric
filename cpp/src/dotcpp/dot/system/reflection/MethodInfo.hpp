/*
Copyright (C) 2015-present The DotCpp Authors.

This file is part of .C++, a native C++ implementation of
popular .NET class library APIs developed to facilitate
code reuse between C# and C++.

    http://github.com/dotcpp/dotcpp (source)
    http://dotcpp.org (documentation)

Licensed under the Apache License, Version 2.0 (the "License");
you may not use this file except in compliance with the License.
You may obtain a copy of the License at

   http://www.apache.org/licenses/LICENSE-2.0

Unless required by applicable law or agreed to in writing, software
distributed under the License is distributed on an "AS IS" BASIS,
WITHOUT WARRANTIES OR CONDITIONS OF ANY KIND, either express or implied.
See the License for the specific language governing permissions and
limitations under the License.
*/

#pragma once

#include <dot/system/reflection/MemberInfo.hpp>
#include <dot/system/reflection/ParameterInfo.hpp>
#include <dot/system/Exception.hpp>
#include <dot/detail/traits.hpp>

namespace dot
{
    class MethodInfoImpl; using MethodInfo = ptr<MethodInfoImpl>;
    class type_impl; using type_t = ptr<type_impl>;

    /// <summary>
    /// Obtains information about the attributes of a method and provides access to method metadata.
    /// </summary>
    class MethodInfoImpl : public MemberInfoImpl
    {
        friend class TypeBuilderImpl;

        typedef MethodInfoImpl self;

    public: // METHODS

        /// <summary>A string representing the name of the current type.</summary>
        virtual string to_string() override { return "MethodInfo"; }

        /// <summary>Gets the parameters of this method.</summary>
        virtual array<ParameterInfo> GetParameters()
        {
            return Parameters;
        }

        /// <summary>Invokes specified method with given parameters.</summary>
        virtual object Invoke(object, array<object>) = 0;

        /// <summary>Gets the return type of this method.</summary>
<<<<<<< HEAD
        Type ReturnType;
=======
        type_t ReturnType; // TODO - convert to method
>>>>>>> 540d12af

    protected: // FIELDS

        array<ParameterInfo> Parameters;

    protected: // CONSTRUCTORS

        /// <summary>
        /// Create from method name, declaring type, return type.
        ///
        /// This constructor is protected. It is used by derived classes only.
        /// </summary>
        MethodInfoImpl(const string& name, type_t declaringType, type_t returnType)
            : MemberInfoImpl(name, declaringType)
        {
            ReturnType = returnType;
        }
    };

    /// <summary>
    /// Obtains information about the attributes of a non-static method and provides access to method metadata.
    /// </summary>
    template <class Class, class Return, class ... Args>
    class MemberMethodInfoImpl : public MethodInfoImpl
    {
        friend class TypeBuilderImpl;
        typedef Return (Class::*method_type)(Args...);

    private: // FIELDS

        /// <summary>C++ function pointer type for the method.</summary>
        method_type ptr_;

    public: // METHODS

        /// <summary>A string representing the name of the current type.</summary>
        virtual string to_string() override { return "MemberMethodInfo"; }

        /// <summary>Invokes the method reflected by this MethodInfo instance.</summary>
        template <int ... I>
        object Invoke_impl(object obj, array<object> params, detail::index_sequence<I...>, std::false_type)
        {
            return ((*ptr<Class>(obj)).*ptr_)(params[I]...);
        }

        /// <summary>Invokes the method reflected by this MethodInfo instance.</summary>
        template <int ... I>
        object Invoke_impl(object obj, array<object> params, detail::index_sequence<I...>, std::true_type)
        {
            ((*ptr<Class>(obj)).*ptr_)(params[I]...);
            return object();
        }

        /// <summary>Invokes the method reflected by this MethodInfo instance.</summary>
        virtual object Invoke(object obj, array<object> params)
        {
            if (params->count() != Parameters->count())
                throw new_Exception("Wrong number of parameters for method " + this->DeclaringType->Name + "." + this->Name);

            return Invoke_impl(obj, params, typename detail::make_index_sequence<sizeof...(Args)>::type(), typename std::is_same<Return, void>::type());
        }

    private: // CONSTRUCTORS

        /// <summary>
        /// Create from method name, declaring type, return type, and pointer to method.
        ///
        /// This constructor is private. Use new_MethodInfo(...)
        /// function with matching signature instead.
        /// </summary>
        MemberMethodInfoImpl(const string& name, type_t declaringType, type_t returnType, method_type p)
            : MethodInfoImpl(name, declaringType, returnType)
            , ptr_(p)
        {}
    };

    /// <summary>
    /// Obtains information about the attributes of a static method and provides access to method metadata.
    /// </summary>
    template <class Return, class ... Args>
    class StaticMethodInfoImpl : public MethodInfoImpl
    {
        friend class TypeBuilderImpl;
        typedef Return (*method_type)(Args...);

    private: // FIELDS

        method_type ptr_;

    public: // METHODS

        /// <summary>A string representing the name of the current type.</summary>
        virtual string to_string() override { return "StaticMethodInfo"; }

        /// <summary>Invokes the method reflected by this MethodInfo instance.</summary>
        template <int ... I>
        object Invoke_impl(object obj, array<object> params, detail::index_sequence<I...>, std::false_type)
        {
            return (*ptr_)(params[I]...);
        }

        /// <summary>Invokes the method reflected by this MethodInfo instance.</summary>
        template <int ... I>
        object Invoke_impl(object obj, array<object> params, detail::index_sequence<I...>, std::true_type)
        {
            (*ptr_)(params[I]...);
            return object();
        }

        /// <summary>Invokes the method reflected by this MethodInfo instance.</summary>
        virtual object Invoke(object obj, array<object> params)
        {
            if (params->count() != Parameters->count())
                throw new_Exception("Wrong number of parameters for method " + this->DeclaringType->Name + "." + this->Name);

            return Invoke_impl(obj, params, typename detail::make_index_sequence<sizeof...(Args)>::type(), typename std::is_same<Return, void>::type());
        }

    private: // CONSTRUCTORS

        /// <summary>
        /// Create from method name, declaring type, return type, and pointer to method.
        ///
        /// This constructor is private. Use new_MethodInfo(...)
        /// function with matching signature instead.
        /// </summary>
        StaticMethodInfoImpl(const string& name, type_t declaringType, type_t returnType, method_type p)
            : MethodInfoImpl(name, declaringType, returnType)
            , ptr_(p)
        {}
    };
}<|MERGE_RESOLUTION|>--- conflicted
+++ resolved
@@ -57,11 +57,7 @@
         virtual object Invoke(object, array<object>) = 0;
 
         /// <summary>Gets the return type of this method.</summary>
-<<<<<<< HEAD
-        Type ReturnType;
-=======
         type_t ReturnType; // TODO - convert to method
->>>>>>> 540d12af
 
     protected: // FIELDS
 
