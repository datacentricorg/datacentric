--- conflicted
+++ resolved
@@ -96,11 +96,7 @@
         /// <summary>Invokes the constructor reflected by this ConstructorInfo instance.</summary>
         virtual object Invoke(array<object> params)
         {
-<<<<<<< HEAD
-            if ((params.IsEmpty() && Parameters->getCount() != 0) || (!params.IsEmpty() && (params->getCount() != Parameters->getCount())))
-=======
             if ((params.IsEmpty() && Parameters->count() != 0) || (!params.IsEmpty() && (params->count() != Parameters->count())))
->>>>>>> 540d12af
                 throw new_Exception("Wrong number of parameters for constructor " + this->DeclaringType->Name + "." + this->Name);
 
             return Invoke_impl(params, typename detail::make_index_sequence<sizeof...(Args)>::type());
