--- conflicted
+++ resolved
@@ -43,11 +43,7 @@
         array<ConstructorInfo> ctors = type->GetConstructors();
 
         // If no constructors
-<<<<<<< HEAD
-        if (ctors.IsEmpty() || ctors->getCount() == 0)
-=======
         if (ctors.IsEmpty() || ctors->count() == 0)
->>>>>>> 540d12af
         {
             throw new_Exception(string::format("type_t {0}.{1} does not have registered constructors", type->Namespace, type->Name));
         }
@@ -57,11 +53,7 @@
         int paramsCount = 0;
         if (!params.IsEmpty())
         {
-<<<<<<< HEAD
-            paramsCount = params->getCount();
-=======
             paramsCount = params->count();
->>>>>>> 540d12af
         }
 
         for (auto ctor : ctors)
@@ -70,11 +62,7 @@
             bool matches = true;
 
             // Continue if different parameters count
-<<<<<<< HEAD
-            if (ctorParams->getCount() != paramsCount)
-=======
             if (ctorParams->count() != paramsCount)
->>>>>>> 540d12af
                 continue;
 
             // Compare all parameters types
