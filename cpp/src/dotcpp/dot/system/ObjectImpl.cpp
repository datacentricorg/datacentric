/*
Copyright (C) 2015-present The DotCpp Authors.

This file is part of .C++, a native C++ implementation of
popular .NET class library APIs developed to facilitate
code reuse between C# and C++.

    http://github.com/dotcpp/dotcpp (source)
    http://dotcpp.org (documentation)

Licensed under the Apache License, Version 2.0 (the "License");
you may not use this file except in compliance with the License.
You may obtain a copy of the License at

   http://www.apache.org/licenses/LICENSE-2.0

Unless required by applicable law or agreed to in writing, software
distributed under the License is distributed on an "AS IS" BASIS,
WITHOUT WARRANTIES OR CONDITIONS OF ANY KIND, either express or implied.
See the License for the specific language governing permissions and
limitations under the License.
*/

#include <dot/implement.hpp>
#include <dot/system/objectimpl.hpp>
#include <dot/system/object.hpp>
#include <dot/system/string.hpp>
#include <dot/system/type.hpp>

namespace dot
{
    /// <summary>
    /// Determines whether the specified object is equal to the current object.
    ///
    /// Default implementation in object compares pointers. Derived classes
    /// can override this method to compare by value.
    /// </summary>
    bool object_impl::equals(object obj)
    {
        return this == &(*obj);
    }

    /// <summary>
    /// Serves as the default hash function.
    ///
    /// Default implementation in object uses hash based on the pointer.
    /// Derived classes can override this method to provide value based hash.
    ///
    /// Methods Equals() and hash_code() must always be overriden together
    /// to avoid the situation when objects are equal but hash is not.
    /// </summary>
    size_t object_impl::hash_code()
    {
        return size_t(this);
    }

    /// <summary>
    /// string that represents the current object.
    ///
    /// Default implementation in object returns full name
    /// of the class by calling type().FullName. Derived types
    /// can override this method to provide custom conversion
    /// to string.
    /// </summary>
    string object_impl::to_string()
    {
<<<<<<< HEAD
        return GetType()->getFullName();
=======
        return type()->FullName();
>>>>>>> 540d12af
    }
}<|MERGE_RESOLUTION|>--- conflicted
+++ resolved
@@ -64,10 +64,6 @@
     /// </summary>
     string object_impl::to_string()
     {
-<<<<<<< HEAD
-        return GetType()->getFullName();
-=======
         return type()->FullName();
->>>>>>> 540d12af
     }
 }