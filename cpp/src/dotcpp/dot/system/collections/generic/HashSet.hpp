/*
Copyright (C) 2015-present The DotCpp Authors.

This file is part of .C++, a native C++ implementation of
popular .NET class library APIs developed to facilitate
code reuse between C# and C++.

    http://github.com/dotcpp/dotcpp (source)
    http://dotcpp.org (documentation)

Licensed under the Apache License, Version 2.0 (the "License");
you may not use this file except in compliance with the License.
You may obtain a copy of the License at

   http://www.apache.org/licenses/LICENSE-2.0

Unless required by applicable law or agreed to in writing, software
distributed under the License is distributed on an "AS IS" BASIS,
WITHOUT WARRANTIES OR CONDITIONS OF ANY KIND, either express or implied.
See the License for the specific language governing permissions and
limitations under the License.
*/

#pragma once

#include <unordered_set>
#include <dot/system/Exception.hpp>
#include <dot/system/collections/generic/ISet.hpp>
#include <dot/system/collections/generic/list.hpp>

namespace dot
{
    template <class T> class array_impl; template <class T> using array = ptr<array_impl<T>>;

    template <class T> class HashSetImpl;
    template <class T> using HashSet = ptr<HashSetImpl<T>>;

    /// <summary>Represents a set of values.</summary>
    template <class T>
    class HashSetImpl
        : public virtual object_impl
        , public std::unordered_set<T>
    {
        typedef HashSetImpl<T> self;
        typedef std::unordered_set<T> base;

        template <class T_> friend HashSet<T_> new_HashSet();
        template <class T_> friend HashSet<T_> new_HashSet(IEnumerable<T_> collection);

    protected: // CONSTRUCTORS

        /// <summary>Initializes a new instance of the HashSet class that is empty
        /// and uses the default equality comparer for the set type.</summary>
        HashSetImpl() = default;

        /// <summary>
        /// Initializes a new instance of the HashSet class that uses the default
        /// equality comparer for the set type, contains elements copied from the specified
        /// collection, and has sufficient capacity to accommodate the number of elements copied.
        /// </summary>
        explicit HashSetImpl(IEnumerable<T> collection)
        {
            for (T const & item : collection)
                this->Add(item);
        }

    public: // PROPERTIES

<<<<<<< HEAD
        /// <summary>Gets the number of elements that are contained in a set.</summary>
         virtual int getCount() override { return this->size(); }
=======
        /// <summary>Gets the number of elements that are contained in the set.</summary>
        int count() { return this->size(); }
>>>>>>> 540d12af

    public: // METHODS

        /// <summary>Adds the specified element to a set.</summary>
        void Add(const T& item)
        {
            std::pair<typename base::iterator, bool> res = this->insert(item);
            //return res.second;
        }

        /// <summary>Removes all elements from a HashSet object.</summary>
        virtual void Clear()
        {
            this->clear();
        }

        /// <summary>Determines whether a HashSet object contains the specified element.</summary>
        virtual bool contains(const T& item)
        {
            auto iter = this->find(item);
            return iter != this->end();
        }

        /// <summary>Removes the specified element from a HashSet object.</summary>
        virtual bool Remove(const T& item)
        {
            return this->erase(item) != 0;
        }

        /// <summary>Returns random access begin iterator of the underlying std::unordered_set.</summary>
        typename base::iterator begin() { return base::begin(); }

        /// <summary>Returns random access end iterator of the underlying std::unordered_set.</summary>
        typename base::iterator end() { return base::end(); }

        /// <summary>Sets the capacity of a HashSet object to the actual number of elements
        /// it contains,rounded up to a nearby, implementation-specific value.</summary>
        void TrimExcess()
        {
            this->reserve(this->size());
        }

        /// <summary>Searches the set for a given value and returns the equal value it finds, if any.</summary>
        bool try_get_value(const T& equalValue, T& actualValue)
        {
            auto iter = this->find(equalValue);
            if (iter != this->end())
            {
                actualValue = *iter;
                return true;
            }
            return false;
        }

        /// <summary>Removes all elements in the specified collection from the current HashSet object.</summary>
        virtual void ExceptWith(IEnumerable<T> other) override
        {
            for (T const& item : other)
            {
                this->Remove(item);
            }
        }

        /// <summary>Modifies the current HashSet object to contain only elements
        /// that are present in that object and in the specified collection.</summary>
        virtual void IntersectWith(IEnumerable<T> other) override
        {
            list<T> left = make_list<T>();
            for (T const& item : other)
            {
                if (this->contains(item))
                    left->add(item);
            }

            this->Clear();
            for (T const& item : left) this->Add(item);
        }
    };

    template <class T>
    inline HashSet<T> new_HashSet() { return new HashSetImpl<T>(); }

    template <class T>
    inline HashSet<T> new_HashSet(IEnumerable<T> collection) { return new HashSetImpl<T>(collection); }
}<|MERGE_RESOLUTION|>--- conflicted
+++ resolved
@@ -66,13 +66,8 @@
 
     public: // PROPERTIES
 
-<<<<<<< HEAD
-        /// <summary>Gets the number of elements that are contained in a set.</summary>
-         virtual int getCount() override { return this->size(); }
-=======
         /// <summary>Gets the number of elements that are contained in the set.</summary>
         int count() { return this->size(); }
->>>>>>> 540d12af
 
     public: // METHODS
 
