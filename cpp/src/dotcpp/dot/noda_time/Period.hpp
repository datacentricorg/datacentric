--- conflicted
+++ resolved
@@ -55,21 +55,6 @@
 
     public:
         /// <summary>Gets the number of days within this period.</summary>
-<<<<<<< HEAD
-        int getDays() { return static_cast<int>(hours() / 24); }
-
-        /// <summary>Gets the number of hours within this period.</summary>
-        int64_t getHours() { return hours() % 24; }
-
-        /// <summary>Gets the number of milliseconds within this period.</summary>
-        int64_t getMilliseconds() { return fractional_seconds() / 1000; }
-
-        /// <summary>Gets the number of minutes within this period.</summary>
-        int64_t getMinutes() { return minutes(); }
-
-        /// <summary>Gets the number of seconds within this period.</summary>
-        int64_t getSeconds() { return seconds(); }
-=======
         int days() const
         {
             return static_cast<int>(base::hours() / 24);
@@ -86,7 +71,6 @@
         {
             return fractional_seconds() / 1000;
         }
->>>>>>> 540d12af
 
     public:
         /// <summary>Returns the exact difference between two dates.</summary>
