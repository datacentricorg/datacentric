/*
Copyright (C) 2015-present The DotCpp Authors.

This file is part of .C++, a native C++ implementation of
popular .NET class library APIs developed to facilitate
code reuse between C# and C++.

    http://github.com/dotcpp/dotcpp (source)
    http://dotcpp.org (documentation)

Licensed under the Apache License, Version 2.0 (the "License");
you may not use this file except in compliance with the License.
You may obtain a copy of the License at

   http://www.apache.org/licenses/LICENSE-2.0

Unless required by applicable law or agreed to in writing, software
distributed under the License is distributed on an "AS IS" BASIS,
WITHOUT WARRANTIES OR CONDITIONS OF ANY KIND, either express or implied.
See the License for the specific language governing permissions and
limitations under the License.
*/

#pragma once

#include <dot/declare.hpp>

namespace dot
{
    class string;
    class local_time;

    class DOT_CLASS local_minute
    {
        typedef local_minute self;

    public: // CONSTRUCTORS

        /// <summary>Default constructor.</summary>
        local_minute() = default;

        /// <summary>
        /// Creates local time to one minute precision from the specified hour and minute.
        /// </summary>
        local_minute(int hour, int minute);

        /// <summary>Copy constructor.</summary>
        local_minute(const local_minute& other);

    public: // PROPERTIES

        /// <summary>The hour of day, in the range 0 to 23 inclusive.</summary>
<<<<<<< HEAD
        int Hour;

        /// <summary>The minute of the hour, in the range 0 to 59 inclusive.</summary>
        int Minute;

        /// <summary>The minute of the day, in the range 0 to 59 inclusive.</summary>
        int getMinuteOfDay() const
        {
            return 60 * this->Hour + this->Minute;
=======
        int hour() const { return hour_; }

        /// <summary>The minute of the hour, in the range 0 to 59 inclusive.</summary>
        int minute() const { return minute_; }

        /// <summary>The minute of the day, in the range 0 to 59 inclusive.</summary>
        int minute_of_day() const
        {
            return 60 * hour() + minute();
>>>>>>> 540d12af
        }

    public: // METHODS

        /// <summary>Converts this local_minute to local_time.</summary>
        local_time to_local_time() const;

        /// <summary>
        /// Indicates whether this time is earlier, later or the same as another one.
        /// </summary>
        int compare_to(const local_minute& other) const;

        /// <summary>Returns a hash code for this local time.</summary>
        size_t hash_code() const;

        /// <summary>
        /// Compares this local time with the specified one for equality,
        /// by checking whether the two values represent the exact same
        /// local minute.
        /// </summary>
        bool equals(const local_minute& other) const;

        /// <summary>Convert local_minute to ISO 8601 string in hh:mm format.</summary>
        string to_string() const;

    public: // OPERATORS

        /// <summary>
        /// Compares two local times for equality, by checking whether
        /// they represent the exact same local time, down to the tick.
        /// </summary>
        bool operator==(const local_minute& other) const;

        /// <summary>Compares two local times for inequality.</summary>
        bool operator!=(const local_minute& other) const;

        /// <summary>
        /// Compares two local_minute values to see if the left one
        /// is strictly earlier than the right one.
        /// </summary>
        bool operator<(const local_minute& other) const;

        /// <summary>
        /// Compares two local_minute values to see if the left one
        /// is earlier than or equal to the right one.
        /// </summary>
        bool operator<=(const local_minute& other) const;

        /// <summary>
        /// Compares two local_minute values to see if the left one
        /// is strictly later than the right one.
        /// </summary>
        bool operator>(const local_minute& other) const;

        /// <summary>
        /// Compares two local_minute values to see if the left one
        /// is later than or equal to the right one.
        /// </summary>
        bool operator>=(const local_minute& other) const;

    private:
        int hour_;
        int minute_;
    };
}<|MERGE_RESOLUTION|>--- conflicted
+++ resolved
@@ -50,17 +50,6 @@
     public: // PROPERTIES
 
         /// <summary>The hour of day, in the range 0 to 23 inclusive.</summary>
-<<<<<<< HEAD
-        int Hour;
-
-        /// <summary>The minute of the hour, in the range 0 to 59 inclusive.</summary>
-        int Minute;
-
-        /// <summary>The minute of the day, in the range 0 to 59 inclusive.</summary>
-        int getMinuteOfDay() const
-        {
-            return 60 * this->Hour + this->Minute;
-=======
         int hour() const { return hour_; }
 
         /// <summary>The minute of the hour, in the range 0 to 59 inclusive.</summary>
@@ -70,7 +59,6 @@
         int minute_of_day() const
         {
             return 60 * hour() + minute();
->>>>>>> 540d12af
         }
 
     public: // METHODS
